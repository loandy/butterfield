--- conflicted
+++ resolved
@@ -16,7 +16,6 @@
     bot = Bot(config.get("key"))
     for plugin in config.get("plugins", []):
         bot.listen(plugin)
-<<<<<<< HEAD
 
     loop = asyncio.get_event_loop()
     loop.run_until_complete(
@@ -27,10 +26,7 @@
         ])
     )
     loop.close()
-=======
-    bot.start()
 
 
 if __name__ == '__main__':
-    main()
->>>>>>> da5b805c
+    main()